--- conflicted
+++ resolved
@@ -25,19 +25,12 @@
 
 class BertCsvDataset(Dataset):
 
-<<<<<<< HEAD
-    def __init__(self, file_path, tokenizer, max_pos, label_num, delimiter='\t', encoding='utf-8', header_skip=True):
-        super().__init__()
-        labels = []
-        self.records = []
-=======
-    def __init__(self, file_path, tokenizer, max_pos, label_num,
-                 delimiter='\t', encoding='utf-8', header_skip=False, cash_text=False):
+    def __init__(self, file_path, tokenizer, max_pos, label_num, delimiter='\t',
+                 encoding='utf-8', header_skip=True, cash_text=False):
         super().__init__()
         labels = []
         self.records = []
         self.text_records = []
->>>>>>> c421e500
         start = 1 if header_skip else 0
         with open(file_path, "r", encoding=encoding) as f:
             csv_reader = csv.reader(f, delimiter=delimiter, quotechar=None)
