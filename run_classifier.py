--- conflicted
+++ resolved
@@ -26,7 +26,7 @@
 from finetuning import Classifier
 from class_csv_dataset import BertCsvDataset
 from helper import Helper
-from utils import save, load, get_logger, make_balanced_classes_weights, get_device
+from utils import save, load, get_logger, make_balanced_classes_weights
 
 
 def classification(
@@ -73,22 +73,7 @@
 
         balance_weights = None
         if balance_weight:
-            balance_weights = torch.tensor(make_balanced_classes_weights(dataset.per_label_records_num),
-                                           device=torch.device(get_device()))
-
-        if balance_sample:
-            indices = list(range(len(dataset)))
-            num_samples = len(dataset)
-            weights = [1.0 / dataset.per_label_records_num[dataset[index][3].item()] for index in indices]
-<<<<<<< HEAD
-            weights = torch.FloatTensor(weights)
-            sampler = WeightedRandomSampler(weights, num_samples)
-=======
-            weights = torch.tensor(weights, device=torch.device(get_device()))
-            sampler = WeightedRandomSampler(dataset, weights, num_samples)
->>>>>>> 611340c1
-        else:
-            sampler = RandomSampler(dataset)
+            balance_weights = torch.tensor(make_balanced_classes_weights(dataset.per_label_records_num))
 
         criterion = CrossEntropyLoss(weight=balance_weights)
 
@@ -96,6 +81,15 @@
             input_ids, segment_ids, input_mask, label_id = batch
             logits = model(input_ids, segment_ids, input_mask)
             return criterion(logits.view(-1, label_num), label_id.view(-1))
+
+        if balance_sample:
+            indices = list(range(len(dataset)))
+            num_samples = len(dataset)
+            weights = [1.0 / dataset.per_label_records_num[dataset[index][3].item()] for index in indices]
+            weights = torch.tensor(weights)
+            sampler = WeightedRandomSampler(weights, num_samples)
+        else:
+            sampler = RandomSampler(dataset)
 
         helper.training(process, model, dataset, sampler, optimizer, batch_size, epoch, model_path, save_dir, per_save_epoch)
 
@@ -109,16 +103,6 @@
         logger = None
         if log_dir is not None and log_dir is not '':
             logger = get_logger('eval', log_dir, False)
-
-        if balance_sample:
-            indices = list(range(len(dataset)))
-            num_samples = len(dataset)
-            weights = [1.0 / dataset.per_label_records_num[dataset[index][3].item()] for index in indices]
-            weights = torch.tensor(weights, device=torch.device(get_device()))
-            sampler = WeightedRandomSampler(dataset, weights, num_samples)
-
-        else:
-            sampler = RandomSampler(dataset)
 
         def process(batch, model, iter_bar, step):
             input_ids, segment_ids, input_mask, label_id = batch
@@ -156,7 +140,7 @@
             else:
                 print(classification_report(y_trues, y_preds))
 
-        helper.evaluate(process, model, dataset, sampler, batch_size, model_path, example_reports)
+        helper.evaluate(process, model, dataset, batch_size, model_path, example_reports)
 
 
 if __name__ == '__main__':
@@ -181,7 +165,7 @@
     parser.add_argument('--batch_size',  help='Batch size', nargs='?',
                         type=int, default=4)
     parser.add_argument('--max_pos', help='The maximum sequence length for BERT (slow as big).', nargs='?',
-                        type=int, default=128)
+                        type=int, default=512)
     parser.add_argument('--lr', help='Learning rate', nargs='?',
                         type=float, default=2e-5)
     parser.add_argument('--warmup_steps', help='Warm-up steps proportion.', nargs='?',
