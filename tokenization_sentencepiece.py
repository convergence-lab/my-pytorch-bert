# coding=utf-8
#
# Author Toshihiko Aoki
#
# This file is based on
# https://raw.githubusercontent.com/yoheikikuta/bert-japanese/master/src/tokenization_sentencepiece.py.
# Add get_random_token and len and calculate control chars.
#
# Original Author yoheikikuta
# Copyright 2018 The Google AI Language Team Authors.
#
# Licensed under the Apache License, Version 2.0 (the "License");
# you may not use this file except in compliance with the License.
# You may obtain a copy of the License at
#
#     http://www.apache.org/licenses/LICENSE-2.0
#
# Unless required by applicable law or agreed to in writing, software
# distributed under the License is distributed on an "AS IS" BASIS,
# WITHOUT WARRANTIES OR CONDITIONS OF ANY KIND, either express or implied.
# See the License for the specific language governing permissions and
# limitations under the License.

"""Tokenization classes."""

from __future__ import absolute_import
from __future__ import division
from __future__ import print_function

import collections
import re
import sentencepiece as sp
import six
from random import randint
import unicodedata
from utils import replace_num_zero, replace_uri


def validate_case_matches_checkpoint(do_lower_case, init_checkpoint):
    """Checks whether the casing config is consistent with the checkpoint name."""

    # The casing has to be passed in by the user and there is no explicit check
    # as to whether it matches the checkpoint. The casing information probably
    # should have been stored in the bert_config.json file, but it's not, so
    # we have to heuristically detect it to validate.

    if not init_checkpoint:
        return

    m = re.match("^.*?([A-Za-z0-9_-]+)/bert_model.ckpt", init_checkpoint)
    if m is None:
        return

    model_name = m.group(1)

    lower_models = [
        "uncased_L-24_H-1024_A-16", "uncased_L-12_H-768_A-12",
        "multilingual_L-12_H-768_A-12", "chinese_L-12_H-768_A-12"
    ]

    cased_models = [
        "cased_L-12_H-768_A-12", "cased_L-24_H-1024_A-16",
        "multi_cased_L-12_H-768_A-12"
    ]

    is_bad_config = False
    if model_name in lower_models and not do_lower_case:
        is_bad_config = True
        actual_flag = "False"
        case_name = "lowercased"
        opposite_flag = "True"

    if model_name in cased_models and do_lower_case:
        is_bad_config = True
        actual_flag = "True"
        case_name = "cased"
        opposite_flag = "False"

    if is_bad_config:
        raise ValueError(
            "You passed in `--do_lower_case=%s` with `--init_checkpoint=%s`. "
            "However, `%s` seems to be a %s model, so you "
            "should pass in `--do_lower_case=%s` so that the fine-tuning matches "
            "how the model was pre-training. If this error is wrong, please "
            "just comment out this check." % (actual_flag, init_checkpoint,
                                              model_name, case_name, opposite_flag))


def convert_to_unicode(text):
    """Converts `text` to Unicode (if it's not already), assuming utf-8 input."""
    if six.PY3:
        if isinstance(text, str):
            return text
        elif isinstance(text, bytes):
            return text.decode("utf-8", "ignore")
        else:
            raise ValueError("Unsupported string type: %s" % (type(text)))
    elif six.PY2:
        if isinstance(text, str):
            return text.decode("utf-8", "ignore")
        elif isinstance(text, unicode):
            return text
        else:
            raise ValueError("Unsupported string type: %s" % (type(text)))
    else:
        raise ValueError("Not running on Python2 or Python 3?")


def printable_text(text):
    """Returns text encoded in a way suitable for print or `tf.logging`."""

    # These functions want `str` for both Python2 and Python3, but in one case
    # it's a Unicode string and in the other it's a byte string.
    if six.PY3:
        if isinstance(text, str):
            return text
        elif isinstance(text, bytes):
            return text.decode("utf-8", "ignore")
        else:
            raise ValueError("Unsupported string type: %s" % (type(text)))
    elif six.PY2:
        if isinstance(text, str):
            return text
        elif isinstance(text, unicode):
            return text.encode("utf-8")
        else:
            raise ValueError("Unsupported string type: %s" % (type(text)))
    else:
        raise ValueError("Not running on Python2 or Python 3?")


def load_vocab(vocab_file):
    """Loads a vocabulary file into a dictionary."""
    try:
        import tensorflow as tf
        with tf.gfile.GFile(vocab_file, "r") as reader:
            return token_vocab_build(reader)
            
    except ImportError:
        with open(vocab_file, "r", encoding='utf-8') as reader:
            return token_vocab_build(reader)


def token_vocab_build(reader):
    vocab = collections.OrderedDict()
    index = 0
    while True:
        token = convert_to_unicode(reader.readline())
        if not token:
            break
        token, _ = token.split("\t")
        token = token.strip()
        vocab[token] = index
        index += 1

    return vocab


def convert_by_vocab(vocab, items, unk_info):
    """Converts a sequence of [tokens|ids] using the vocab."""
    output = []
    for item in items:
        if item in vocab:
            output.append(vocab[item])
        else:
            output.append(unk_info)
    return output


def convert_tokens_to_ids(vocab, tokens):
    """Id of <unk> is assumed as 0 accroding to sentencepiece"""
    return convert_by_vocab(vocab, tokens, unk_info=0)


def convert_ids_to_tokens(inv_vocab, ids):
    """Token of unknown word is assumed as <unk> according to sentencepiece"""
    return convert_by_vocab(inv_vocab, ids, unk_info="<unk>")


class FullTokenizer(object):

    """Runs end-to-end tokenziation."""

<<<<<<< HEAD
    def __init__(self, model_file, vocab_file, do_lower_case=True, stopwords=[]):
=======
    def __init__(self, model_file, vocab_file, do_lower_case=True,
                 do_normalize=True,
                 form='NFKC',
                 do_num_zero=True,
                 do_convert_uri=True,
                 replace_uri_word='link'):
>>>>>>> 4875e945
        self.tokenizer = SentencePieceTokenizer(model_file, do_lower_case=do_lower_case)
        self.vocab = load_vocab(vocab_file)
        assert(0 < len(self.vocab))
        self.inv_vocab = {}
        self.control_len = 1  # <unk>
        for k, v in self.vocab.items():
            if self.tokenizer.tokenizer.is_control(v):
                self.control_len += 1  # Control characters are focused at the top?
            self.inv_vocab[v] = k
<<<<<<< HEAD
            for k in stopwords:
                stopwords.remove(k)

        self.stopwords = stopwords

    def tokenize(self, text):
        split_tokens = self.tokenizer.tokenize(text,self.stopwords)
=======
        self.do_normalize = do_normalize
        self.form = form
        self.do_num_zero = do_num_zero
        self.do_convert_uri = do_convert_uri
        self.replace_uri_word = replace_uri_word

    def tokenize(self, text):
        if self.do_normalize:
            text = unicodedata.normalize(self.form, text)
        if self.do_num_zero:
            text = replace_num_zero(text)
        if self.do_convert_uri:
            text = replace_uri(text, self.replace_uri_word)
        split_tokens = self.tokenizer.tokenize(text)
>>>>>>> 4875e945
        return split_tokens

    def convert_tokens_to_ids(self, tokens):
        """Id of <unk> is assumed as 0 accroding to sentencepiece"""
        return convert_by_vocab(self.vocab, tokens, unk_info=0)

    def convert_ids_to_tokens(self, ids):
        """Token of unknown word is assumed as <unk> according to sentencepiece"""
        return convert_by_vocab(self.inv_vocab, ids, unk_info="<unk>") 
    
    # add for get random word
    def get_random_token(self):
        return self.inv_vocab[randint(self.control_len+1, len(self.inv_vocab)-1)]

    def __len__(self):
        return len(self.tokenizer)


class SentencePieceTokenizer(object):
    """Runs SentencePiece tokenization (from raw text to tokens list)"""

    def __init__(self, model_file=None, do_lower_case=True):
        if model_file is None:
            raise ValueError("You have to give a path of trained SentencePiece model.")        
        """Constructs a SentencePieceTokenizer."""
        self.tokenizer = sp.SentencePieceProcessor()
        self.tokenizer.Load(model_file)
        print("Loaded a trained SentencePiece model.")
        self.do_lower_case = do_lower_case

    def __len__(self):
        return len(self.tokenizer)

    def tokenize(self, text, stopwords=[]):
        """Tokenizes a piece of text."""
        text = convert_to_unicode(text)
        if self.do_lower_case:
            text = text.lower()
        output_tokens = self.tokenizer.EncodeAsPieces(text)
        if len(stopwords) == 0:
            return output_tokens
        for token in output_tokens:
            if token in self.stopwords:
                output_tokens.remove(token)
        return output_tokens
<|MERGE_RESOLUTION|>--- conflicted
+++ resolved
@@ -181,16 +181,12 @@
 
     """Runs end-to-end tokenziation."""
 
-<<<<<<< HEAD
-    def __init__(self, model_file, vocab_file, do_lower_case=True, stopwords=[]):
-=======
     def __init__(self, model_file, vocab_file, do_lower_case=True,
                  do_normalize=True,
                  form='NFKC',
                  do_num_zero=True,
                  do_convert_uri=True,
                  replace_uri_word='link'):
->>>>>>> 4875e945
         self.tokenizer = SentencePieceTokenizer(model_file, do_lower_case=do_lower_case)
         self.vocab = load_vocab(vocab_file)
         assert(0 < len(self.vocab))
@@ -200,15 +196,6 @@
             if self.tokenizer.tokenizer.is_control(v):
                 self.control_len += 1  # Control characters are focused at the top?
             self.inv_vocab[v] = k
-<<<<<<< HEAD
-            for k in stopwords:
-                stopwords.remove(k)
-
-        self.stopwords = stopwords
-
-    def tokenize(self, text):
-        split_tokens = self.tokenizer.tokenize(text,self.stopwords)
-=======
         self.do_normalize = do_normalize
         self.form = form
         self.do_num_zero = do_num_zero
@@ -223,7 +210,6 @@
         if self.do_convert_uri:
             text = replace_uri(text, self.replace_uri_word)
         split_tokens = self.tokenizer.tokenize(text)
->>>>>>> 4875e945
         return split_tokens
 
     def convert_tokens_to_ids(self, tokens):
@@ -257,15 +243,10 @@
     def __len__(self):
         return len(self.tokenizer)
 
-    def tokenize(self, text, stopwords=[]):
+    def tokenize(self, text):
         """Tokenizes a piece of text."""
         text = convert_to_unicode(text)
         if self.do_lower_case:
             text = text.lower()
         output_tokens = self.tokenizer.EncodeAsPieces(text)
-        if len(stopwords) == 0:
-            return output_tokens
-        for token in output_tokens:
-            if token in self.stopwords:
-                output_tokens.remove(token)
         return output_tokens
